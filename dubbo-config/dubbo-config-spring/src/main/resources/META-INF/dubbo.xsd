--- conflicted
+++ resolved
@@ -467,7 +467,6 @@
                 <xsd:documentation><![CDATA[ The preferred protocol to use, set protocol name. ]]></xsd:documentation>
             </xsd:annotation>
         </xsd:attribute>
-<<<<<<< HEAD
         <xsd:attribute name="executor-management-mode" type="xsd:string">
             <xsd:annotation>
                 <xsd:documentation><![CDATA[ Thread pool management: default/isolation. ]]></xsd:documentation>
@@ -481,11 +480,11 @@
         <xsd:attribute name="dump-enable" type="xsd:boolean">
             <xsd:annotation>
                 <xsd:documentation><![CDATA[ Saving thread dump or not, default true. ]]></xsd:documentation>
-=======
+            </xsd:annotation>
+        </xsd:attribute>
         <xsd:attribute name="mapping-retry-interval" type="xsd:integer">
             <xsd:annotation>
                 <xsd:documentation><![CDATA[ The retry interval of service name mapping. ]]></xsd:documentation>
->>>>>>> 67993e16
             </xsd:annotation>
         </xsd:attribute>
     </xsd:complexType>

--- conflicted
+++ resolved
@@ -1,222 +1,219 @@
-/*
- * Licensed to the Apache Software Foundation (ASF) under one or more
- * contributor license agreements.  See the NOTICE file distributed with
- * this work for additional information regarding copyright ownership.
- * The ASF licenses this file to You under the Apache License, Version 2.0
- * (the "License"); you may not use this file except in compliance with
- * the License.  You may obtain a copy of the License at
- *
- *     http://www.apache.org/licenses/LICENSE-2.0
- *
- * Unless required by applicable law or agreed to in writing, software
- * distributed under the License is distributed on an "AS IS" BASIS,
- * WITHOUT WARRANTIES OR CONDITIONS OF ANY KIND, either express or implied.
- * See the License for the specific language governing permissions and
- * limitations under the License.
- */
-package org.apache.dubbo.rpc.protocol.http;
-
-import org.apache.dubbo.common.Constants;
-import org.apache.dubbo.common.URL;
-<<<<<<< HEAD
-import org.apache.dubbo.common.utils.StringUtils;
-=======
-import org.apache.dubbo.common.Version;
->>>>>>> d75ce73e
-import org.apache.dubbo.remoting.http.HttpBinder;
-import org.apache.dubbo.remoting.http.HttpHandler;
-import org.apache.dubbo.remoting.http.HttpServer;
-import org.apache.dubbo.rpc.RpcContext;
-import org.apache.dubbo.rpc.RpcException;
-import org.apache.dubbo.rpc.protocol.AbstractProxyProtocol;
-import org.apache.dubbo.rpc.service.GenericService;
-import org.apache.dubbo.rpc.support.ProtocolUtils;
-
-import org.aopalliance.intercept.MethodInvocation;
-import org.springframework.remoting.RemoteAccessException;
-import org.springframework.remoting.httpinvoker.HttpComponentsHttpInvokerRequestExecutor;
-import org.springframework.remoting.httpinvoker.HttpInvokerProxyFactoryBean;
-import org.springframework.remoting.httpinvoker.HttpInvokerServiceExporter;
-import org.springframework.remoting.httpinvoker.SimpleHttpInvokerRequestExecutor;
-import org.springframework.remoting.support.RemoteInvocation;
-import org.springframework.remoting.support.RemoteInvocationFactory;
-
-import javax.servlet.ServletException;
-import javax.servlet.http.HttpServletRequest;
-import javax.servlet.http.HttpServletResponse;
-import java.io.IOException;
-import java.net.HttpURLConnection;
-import java.net.SocketTimeoutException;
-import java.util.Map;
-import java.util.concurrent.ConcurrentHashMap;
-
-/**
- * HttpProtocol
- */
-public class HttpProtocol extends AbstractProxyProtocol {
-
-    public static final int DEFAULT_PORT = 80;
-
-    private final Map<String, HttpServer> serverMap = new ConcurrentHashMap<String, HttpServer>();
-
-    private final Map<String, HttpInvokerServiceExporter> skeletonMap = new ConcurrentHashMap<String, HttpInvokerServiceExporter>();
-
-    private HttpBinder httpBinder;
-
-    public HttpProtocol() {
-        super(RemoteAccessException.class);
-    }
-
-    public void setHttpBinder(HttpBinder httpBinder) {
-        this.httpBinder = httpBinder;
-    }
-
-    @Override
-    public int getDefaultPort() {
-        return DEFAULT_PORT;
-    }
-
-    @Override
-    protected <T> Runnable doExport(final T impl, Class<T> type, URL url) throws RpcException {
-        String addr = getAddr(url);
-        HttpServer server = serverMap.get(addr);
-        if (server == null) {
-            server = httpBinder.bind(url, new InternalHandler());
-            serverMap.put(addr, server);
-        }
-        final String path = url.getAbsolutePath();
-        skeletonMap.put(path, createExporter(impl, type));
-
-        final String genericPath = path + "/" + Constants.GENERIC_KEY;
-
-        skeletonMap.put(genericPath, createExporter(impl, GenericService.class));
-        return new Runnable() {
-            @Override
-            public void run() {
-                skeletonMap.remove(path);
-                skeletonMap.remove(genericPath);
-            }
-        };
-    }
-
-    private <T> HttpInvokerServiceExporter createExporter(T impl, Class<?> type) {
-        final HttpInvokerServiceExporter httpServiceExporter = new HttpInvokerServiceExporter();
-        httpServiceExporter.setServiceInterface(type);
-        httpServiceExporter.setService(impl);
-        try {
-            httpServiceExporter.afterPropertiesSet();
-        } catch (Exception e) {
-            throw new RpcException(e.getMessage(), e);
-        }
-        return httpServiceExporter;
-    }
-
-    @Override
-    @SuppressWarnings("unchecked")
-    protected <T> T doRefer(final Class<T> serviceType, final URL url) throws RpcException {
-        final String generic = url.getParameter(Constants.GENERIC_KEY);
-        final boolean isGeneric = ProtocolUtils.isGeneric(generic) || serviceType.equals(GenericService.class);
-
-        final HttpInvokerProxyFactoryBean httpProxyFactoryBean = new HttpInvokerProxyFactoryBean();
-        httpProxyFactoryBean.setRemoteInvocationFactory(new RemoteInvocationFactory() {
-            @Override
-            public RemoteInvocation createRemoteInvocation(MethodInvocation methodInvocation) {
-                RemoteInvocation invocation;
-                /*
-                  package was renamed to 'org.apache.dubbo' in v2.7.0, so only provider versions after v2.7.0 can
-                  recognize org.apache.xxx.HttpRemoteInvocation'.
-                 */
-                if (Version.isRelease270OrHigher(url.getParameter(Constants.RELEASE_KEY))) {
-                    invocation = new HttpRemoteInvocation(methodInvocation);
-                } else {
-                    /*
-                      The customized 'com.alibaba.dubbo.rpc.protocol.http.HttpRemoteInvocation' was firstly introduced
-                      in v2.6.3. The main purpose is to support transformation of attachments in HttpProtocol, see
-                      https://github.com/apache/incubator-dubbo/pull/1827. To guarantee interoperability with lower
-                      versions, we need to check if the provider is v2.6.3 or higher before sending customized
-                      HttpRemoteInvocation.
-                     */
-                    if (Version.isRelease263OrHigher(url.getParameter(Constants.DUBBO_VERSION_KEY))) {
-                        invocation = new com.alibaba.dubbo.rpc.protocol.http.HttpRemoteInvocation(methodInvocation);
-                    } else {
-                        invocation = new RemoteInvocation(methodInvocation);
-                    }
-                }
-                if (isGeneric) {
-                    invocation.addAttribute(Constants.GENERIC_KEY, generic);
-                }
-                return invocation;
-            }
-        });
-
-        String key = url.toIdentityString();
-        if (isGeneric) {
-            key = key + "/" + Constants.GENERIC_KEY;
-        }
-
-        httpProxyFactoryBean.setServiceUrl(key);
-        httpProxyFactoryBean.setServiceInterface(serviceType);
-        String client = url.getParameter(Constants.CLIENT_KEY);
-        if (StringUtils.isEmpty(client) || "simple".equals(client)) {
-            SimpleHttpInvokerRequestExecutor httpInvokerRequestExecutor = new SimpleHttpInvokerRequestExecutor() {
-                @Override
-                protected void prepareConnection(HttpURLConnection con,
-                                                 int contentLength) throws IOException {
-                    super.prepareConnection(con, contentLength);
-                    con.setReadTimeout(url.getParameter(Constants.TIMEOUT_KEY, Constants.DEFAULT_TIMEOUT));
-                    con.setConnectTimeout(url.getParameter(Constants.CONNECT_TIMEOUT_KEY, Constants.DEFAULT_CONNECT_TIMEOUT));
-                }
-            };
-            httpProxyFactoryBean.setHttpInvokerRequestExecutor(httpInvokerRequestExecutor);
-        } else if ("commons".equals(client)) {
-            HttpComponentsHttpInvokerRequestExecutor httpInvokerRequestExecutor = new HttpComponentsHttpInvokerRequestExecutor();
-            httpInvokerRequestExecutor.setReadTimeout(url.getParameter(Constants.TIMEOUT_KEY, Constants.DEFAULT_TIMEOUT));
-            httpInvokerRequestExecutor.setConnectTimeout(url.getParameter(Constants.CONNECT_TIMEOUT_KEY, Constants.DEFAULT_CONNECT_TIMEOUT));
-            httpProxyFactoryBean.setHttpInvokerRequestExecutor(httpInvokerRequestExecutor);
-        } else {
-            throw new IllegalStateException("Unsupported http protocol client " + client + ", only supported: simple, commons");
-        }
-        httpProxyFactoryBean.afterPropertiesSet();
-        return (T) httpProxyFactoryBean.getObject();
-    }
-
-    @Override
-    protected int getErrorCode(Throwable e) {
-        if (e instanceof RemoteAccessException) {
-            e = e.getCause();
-        }
-        if (e != null) {
-            Class<?> cls = e.getClass();
-            if (SocketTimeoutException.class.equals(cls)) {
-                return RpcException.TIMEOUT_EXCEPTION;
-            } else if (IOException.class.isAssignableFrom(cls)) {
-                return RpcException.NETWORK_EXCEPTION;
-            } else if (ClassNotFoundException.class.isAssignableFrom(cls)) {
-                return RpcException.SERIALIZATION_EXCEPTION;
-            }
-        }
-        return super.getErrorCode(e);
-    }
-
-    private class InternalHandler implements HttpHandler {
-
-        @Override
-        public void handle(HttpServletRequest request, HttpServletResponse response)
-                throws IOException, ServletException {
-            String uri = request.getRequestURI();
-            HttpInvokerServiceExporter skeleton = skeletonMap.get(uri);
-            if (!request.getMethod().equalsIgnoreCase("POST")) {
-                response.setStatus(500);
-            } else {
-                RpcContext.getContext().setRemoteAddress(request.getRemoteAddr(), request.getRemotePort());
-                try {
-                    skeleton.handleRequest(request, response);
-                } catch (Throwable e) {
-                    throw new ServletException(e);
-                }
-            }
-        }
-
-    }
-
-}
+/*
+ * Licensed to the Apache Software Foundation (ASF) under one or more
+ * contributor license agreements.  See the NOTICE file distributed with
+ * this work for additional information regarding copyright ownership.
+ * The ASF licenses this file to You under the Apache License, Version 2.0
+ * (the "License"); you may not use this file except in compliance with
+ * the License.  You may obtain a copy of the License at
+ *
+ *     http://www.apache.org/licenses/LICENSE-2.0
+ *
+ * Unless required by applicable law or agreed to in writing, software
+ * distributed under the License is distributed on an "AS IS" BASIS,
+ * WITHOUT WARRANTIES OR CONDITIONS OF ANY KIND, either express or implied.
+ * See the License for the specific language governing permissions and
+ * limitations under the License.
+ */
+package org.apache.dubbo.rpc.protocol.http;
+
+import org.apache.dubbo.common.Constants;
+import org.apache.dubbo.common.URL;
+import org.apache.dubbo.common.utils.StringUtils;
+import org.apache.dubbo.common.Version;
+import org.apache.dubbo.remoting.http.HttpBinder;
+import org.apache.dubbo.remoting.http.HttpHandler;
+import org.apache.dubbo.remoting.http.HttpServer;
+import org.apache.dubbo.rpc.RpcContext;
+import org.apache.dubbo.rpc.RpcException;
+import org.apache.dubbo.rpc.protocol.AbstractProxyProtocol;
+import org.apache.dubbo.rpc.service.GenericService;
+import org.apache.dubbo.rpc.support.ProtocolUtils;
+
+import org.aopalliance.intercept.MethodInvocation;
+import org.springframework.remoting.RemoteAccessException;
+import org.springframework.remoting.httpinvoker.HttpComponentsHttpInvokerRequestExecutor;
+import org.springframework.remoting.httpinvoker.HttpInvokerProxyFactoryBean;
+import org.springframework.remoting.httpinvoker.HttpInvokerServiceExporter;
+import org.springframework.remoting.httpinvoker.SimpleHttpInvokerRequestExecutor;
+import org.springframework.remoting.support.RemoteInvocation;
+import org.springframework.remoting.support.RemoteInvocationFactory;
+
+import javax.servlet.ServletException;
+import javax.servlet.http.HttpServletRequest;
+import javax.servlet.http.HttpServletResponse;
+import java.io.IOException;
+import java.net.HttpURLConnection;
+import java.net.SocketTimeoutException;
+import java.util.Map;
+import java.util.concurrent.ConcurrentHashMap;
+
+/**
+ * HttpProtocol
+ */
+public class HttpProtocol extends AbstractProxyProtocol {
+
+    public static final int DEFAULT_PORT = 80;
+
+    private final Map<String, HttpServer> serverMap = new ConcurrentHashMap<String, HttpServer>();
+
+    private final Map<String, HttpInvokerServiceExporter> skeletonMap = new ConcurrentHashMap<String, HttpInvokerServiceExporter>();
+
+    private HttpBinder httpBinder;
+
+    public HttpProtocol() {
+        super(RemoteAccessException.class);
+    }
+
+    public void setHttpBinder(HttpBinder httpBinder) {
+        this.httpBinder = httpBinder;
+    }
+
+    @Override
+    public int getDefaultPort() {
+        return DEFAULT_PORT;
+    }
+
+    @Override
+    protected <T> Runnable doExport(final T impl, Class<T> type, URL url) throws RpcException {
+        String addr = getAddr(url);
+        HttpServer server = serverMap.get(addr);
+        if (server == null) {
+            server = httpBinder.bind(url, new InternalHandler());
+            serverMap.put(addr, server);
+        }
+        final String path = url.getAbsolutePath();
+        skeletonMap.put(path, createExporter(impl, type));
+
+        final String genericPath = path + "/" + Constants.GENERIC_KEY;
+
+        skeletonMap.put(genericPath, createExporter(impl, GenericService.class));
+        return new Runnable() {
+            @Override
+            public void run() {
+                skeletonMap.remove(path);
+                skeletonMap.remove(genericPath);
+            }
+        };
+    }
+
+    private <T> HttpInvokerServiceExporter createExporter(T impl, Class<?> type) {
+        final HttpInvokerServiceExporter httpServiceExporter = new HttpInvokerServiceExporter();
+        httpServiceExporter.setServiceInterface(type);
+        httpServiceExporter.setService(impl);
+        try {
+            httpServiceExporter.afterPropertiesSet();
+        } catch (Exception e) {
+            throw new RpcException(e.getMessage(), e);
+        }
+        return httpServiceExporter;
+    }
+
+    @Override
+    @SuppressWarnings("unchecked")
+    protected <T> T doRefer(final Class<T> serviceType, final URL url) throws RpcException {
+        final String generic = url.getParameter(Constants.GENERIC_KEY);
+        final boolean isGeneric = ProtocolUtils.isGeneric(generic) || serviceType.equals(GenericService.class);
+
+        final HttpInvokerProxyFactoryBean httpProxyFactoryBean = new HttpInvokerProxyFactoryBean();
+        httpProxyFactoryBean.setRemoteInvocationFactory(new RemoteInvocationFactory() {
+            @Override
+            public RemoteInvocation createRemoteInvocation(MethodInvocation methodInvocation) {
+                RemoteInvocation invocation;
+                /*
+                  package was renamed to 'org.apache.dubbo' in v2.7.0, so only provider versions after v2.7.0 can
+                  recognize org.apache.xxx.HttpRemoteInvocation'.
+                 */
+                if (Version.isRelease270OrHigher(url.getParameter(Constants.RELEASE_KEY))) {
+                    invocation = new HttpRemoteInvocation(methodInvocation);
+                } else {
+                    /*
+                      The customized 'com.alibaba.dubbo.rpc.protocol.http.HttpRemoteInvocation' was firstly introduced
+                      in v2.6.3. The main purpose is to support transformation of attachments in HttpProtocol, see
+                      https://github.com/apache/incubator-dubbo/pull/1827. To guarantee interoperability with lower
+                      versions, we need to check if the provider is v2.6.3 or higher before sending customized
+                      HttpRemoteInvocation.
+                     */
+                    if (Version.isRelease263OrHigher(url.getParameter(Constants.DUBBO_VERSION_KEY))) {
+                        invocation = new com.alibaba.dubbo.rpc.protocol.http.HttpRemoteInvocation(methodInvocation);
+                    } else {
+                        invocation = new RemoteInvocation(methodInvocation);
+                    }
+                }
+                if (isGeneric) {
+                    invocation.addAttribute(Constants.GENERIC_KEY, generic);
+                }
+                return invocation;
+            }
+        });
+
+        String key = url.toIdentityString();
+        if (isGeneric) {
+            key = key + "/" + Constants.GENERIC_KEY;
+        }
+
+        httpProxyFactoryBean.setServiceUrl(key);
+        httpProxyFactoryBean.setServiceInterface(serviceType);
+        String client = url.getParameter(Constants.CLIENT_KEY);
+        if (StringUtils.isEmpty(client) || "simple".equals(client)) {
+            SimpleHttpInvokerRequestExecutor httpInvokerRequestExecutor = new SimpleHttpInvokerRequestExecutor() {
+                @Override
+                protected void prepareConnection(HttpURLConnection con,
+                                                 int contentLength) throws IOException {
+                    super.prepareConnection(con, contentLength);
+                    con.setReadTimeout(url.getParameter(Constants.TIMEOUT_KEY, Constants.DEFAULT_TIMEOUT));
+                    con.setConnectTimeout(url.getParameter(Constants.CONNECT_TIMEOUT_KEY, Constants.DEFAULT_CONNECT_TIMEOUT));
+                }
+            };
+            httpProxyFactoryBean.setHttpInvokerRequestExecutor(httpInvokerRequestExecutor);
+        } else if ("commons".equals(client)) {
+            HttpComponentsHttpInvokerRequestExecutor httpInvokerRequestExecutor = new HttpComponentsHttpInvokerRequestExecutor();
+            httpInvokerRequestExecutor.setReadTimeout(url.getParameter(Constants.TIMEOUT_KEY, Constants.DEFAULT_TIMEOUT));
+            httpInvokerRequestExecutor.setConnectTimeout(url.getParameter(Constants.CONNECT_TIMEOUT_KEY, Constants.DEFAULT_CONNECT_TIMEOUT));
+            httpProxyFactoryBean.setHttpInvokerRequestExecutor(httpInvokerRequestExecutor);
+        } else {
+            throw new IllegalStateException("Unsupported http protocol client " + client + ", only supported: simple, commons");
+        }
+        httpProxyFactoryBean.afterPropertiesSet();
+        return (T) httpProxyFactoryBean.getObject();
+    }
+
+    @Override
+    protected int getErrorCode(Throwable e) {
+        if (e instanceof RemoteAccessException) {
+            e = e.getCause();
+        }
+        if (e != null) {
+            Class<?> cls = e.getClass();
+            if (SocketTimeoutException.class.equals(cls)) {
+                return RpcException.TIMEOUT_EXCEPTION;
+            } else if (IOException.class.isAssignableFrom(cls)) {
+                return RpcException.NETWORK_EXCEPTION;
+            } else if (ClassNotFoundException.class.isAssignableFrom(cls)) {
+                return RpcException.SERIALIZATION_EXCEPTION;
+            }
+        }
+        return super.getErrorCode(e);
+    }
+
+    private class InternalHandler implements HttpHandler {
+
+        @Override
+        public void handle(HttpServletRequest request, HttpServletResponse response)
+                throws IOException, ServletException {
+            String uri = request.getRequestURI();
+            HttpInvokerServiceExporter skeleton = skeletonMap.get(uri);
+            if (!request.getMethod().equalsIgnoreCase("POST")) {
+                response.setStatus(500);
+            } else {
+                RpcContext.getContext().setRemoteAddress(request.getRemoteAddr(), request.getRemotePort());
+                try {
+                    skeleton.handleRequest(request, response);
+                } catch (Throwable e) {
+                    throw new ServletException(e);
+                }
+            }
+        }
+
+    }
+
+}
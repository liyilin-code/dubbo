--- conflicted
+++ resolved
@@ -42,21 +42,13 @@
 import static org.apache.dubbo.common.Constants.TAG_KEY;
 
 /**
-<<<<<<< HEAD
- * TagRouter, "application.router-tag"
-=======
  * TagRouter, "application.tag-router"
->>>>>>> c679d0b9
  */
 public class TagRouter extends AbstractRouter implements Comparable<Router>, ConfigurationListener {
     public static final String NAME = "TAG_ROUTER";
     private static final int DEFAULT_PRIORITY = 100;
     private static final Logger logger = LoggerFactory.getLogger(TagRouter.class);
-<<<<<<< HEAD
-    private static final String RULE_SUFFIX = ".router-tag";
-=======
     private static final String RULE_SUFFIX = ".tag-router";
->>>>>>> c679d0b9
 
     private TagRouterRule tagRouterRule;
     private String application;
